--- conflicted
+++ resolved
@@ -1,10 +1,6 @@
 Package: beachmat
 Version: 1.3.8
-<<<<<<< HEAD
 Date: 2018-09-08
-=======
-Date: 2018-08-23
->>>>>>> 3e2750ae
 Title: Compiling Bioconductor to Handle Each Matrix Type
 Encoding: UTF-8
 Authors@R: c(person("Aaron", "Lun", role = c("aut", "cre"), email =
